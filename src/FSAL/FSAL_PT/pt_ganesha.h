--- conflicted
+++ resolved
@@ -327,16 +327,10 @@
                                                // polling for handle to
                                                // close in the
                                                // background
-<<<<<<< HEAD
 extern int             debug_flag;
 extern struct          fsi_handle_cache_t  g_fsi_name_handle_cache;
-extern pthread_mutex_t g_fsi_name_handle_mutex;
+extern pthread_rwlock_t g_fsi_cache_handle_rw_lock;
 extern int             polling_thread_handle_timeout_sec;
-=======
-extern int              debug_flag;
-extern struct           fsi_handle_cache_t  g_fsi_name_handle_cache;
-extern pthread_rwlock_t g_fsi_cache_handle_rw_lock;
->>>>>>> 7a6fd249
 
 void fsi_get_whole_path(const char * parentPath,
                         const char * name,
