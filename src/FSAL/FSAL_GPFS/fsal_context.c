--- conflicted
+++ resolved
@@ -114,11 +114,7 @@
   // op_context.credential = ???
   status = fsal_internal_get_handle(&op_context,
                                     p_export_path,
-<<<<<<< HEAD
-                                    (fsal_handle_t *)&(p_export_context->mount_root_handle));
-=======
                                     (struct fsal_handle_t *)(&(p_export_context->mount_root_handle)));
->>>>>>> 2b44f070
   if(FSAL_IS_ERROR(status))
     {
       close(p_export_context->mount_root_fd);
