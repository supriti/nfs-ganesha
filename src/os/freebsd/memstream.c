--- conflicted
+++ resolved
@@ -15,12 +15,8 @@
  *
  * You should have received a copy of the GNU Lesser General Public
  * License along with this library; if not, write to the Free Software
-<<<<<<< HEAD
- * Foundation, Inc., 51 Franklin Street, Fifth Floor, Boston, MA  02110-1301 USA
-=======
  * Foundation, Inc., 51 Franklin Street, Fifth Floor, Boston, MA
  * 02110-1301 USA
->>>>>>> 4f5828b3
  *
  * -------------
  */
@@ -29,19 +25,11 @@
  * @file    memstream.c
  * @brief   Set of function to provide open_memstream() API on FreeBSD
  *
-<<<<<<< HEAD
- * Following set of function facilitate open_memstream API which really
- * is a wrapper around funopen() call on FreeBSD platform.
- * These are taken from the implementation at
- * http://people.freebsd.org/~jhb/mcelog/memstream.c
- * and all the relevant licences apply.
-=======
  * Following set of function facilitate open_memstream API which
  * really is a wrapper around funopen() call on FreeBSD
  * platform. These are taken from the implementation at
  * http://people.freebsd.org/~jhb/mcelog/memstream.c and all the
  * relevant licences apply.
->>>>>>> 4f5828b3
  */
 
 #include <stdio.h>
@@ -143,11 +131,7 @@
 static int memstream_close(void *cookie)
 {
 
-<<<<<<< HEAD
-	free(cookie);
-=======
 	gsh_free(cookie);
->>>>>>> 4f5828b3
 	return 0;
 }
 
