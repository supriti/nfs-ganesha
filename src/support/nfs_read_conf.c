/*
 *
 * Copyright CEA/DAM/DIF  (2008)
 * contributeur : Philippe DENIEL   philippe.deniel@cea.fr
 *                Thomas LEIBOVICI  thomas.leibovici@cea.fr
 *
 *
 * This program is free software; you can redistribute it and/or
 * modify it under the terms of the GNU Lesser General Public
 * License as published by the Free Software Foundation; either
 * version 3 of the License, or (at your option) any later version.
 *
 * This program is distributed in the hope that it will be useful,
 * but WITHOUT ANY WARRANTY; without even the implied warranty of
 * MERCHANTABILITY or FITNESS FOR A PARTICULAR PURPOSE.  See the GNU
 * Lesser General Public License for more details.
 *
 * You should have received a copy of the GNU Lesser General Public
 * License along with this library; if not, write to the Free Software
 * Foundation, Inc., 51 Franklin Street, Fifth Floor, Boston, MA  02110-1301  USA
 *
 * ---------------------------------------
 */

/**
 * \file    nfs_read_conf.c
 * \author  $Author: deniel $
 * \date    $Date: 2005/12/07 14:28:00 $
 * \version $Revision: 1.10 $
 * \brief   This file that contain the routine required for parsing the NFS specific configuraion file.
 *
 * nfs_read_conf.c : This file that contain the routine required for parsing the NFS specific configuraion file.
 *
 * $Header: /cea/S/home/cvs/cvs/SHERPA/BaseCvs/GANESHA/src/support/nfs_read_conf.c,v 1.10 2005/12/07 14:28:00 deniel Exp $
 *
 * $Log: nfs_read_conf.c,v $
 * Revision 1.10  2005/12/07 14:28:00  deniel
 * Support of stats via stats_thread was added
 *
 * Revision 1.9  2005/11/30 15:41:15  deniel
 * Added IP/stats conf
 *
 * Revision 1.8  2005/11/29 13:38:18  deniel
 * bottlenecked ip_stats
 *
 * Revision 1.6  2005/11/08 15:22:24  deniel
 * WildCard and Netgroup entry for exportlist are now supported
 *
 * Revision 1.5  2005/10/10 14:27:54  deniel
 * mnt_Mnt does not create root entries in Cache inode any more. This is done before the first request
 * once the export list is read the first time .
 *
 * Revision 1.4  2005/10/07 07:34:00  deniel
 * Added default parameters support to be able to manage 'simplified' config file
 *
 * Revision 1.3  2005/08/11 12:37:28  deniel
 * Added statistics management
 *
 * Revision 1.2  2005/08/03 13:14:00  deniel
 * memset to zero before building the filehandles
 *
 * Revision 1.1  2005/08/03 06:57:54  deniel
 * Added a libsupport for miscellaneous service functions
 *
 * Revision 1.1  2005/07/18 14:12:45  deniel
 * Fusion of the dirrent layers in progreess via the implementation of mount protocol
 *
 *
 */
#ifdef HAVE_CONFIG_H
#include "config.h"
#endif

#ifdef _SOLARIS
#include "solaris_port.h"
#endif

#include <stdio.h>
#include <string.h>
#include <pthread.h>
#include <fcntl.h>
#include <sys/file.h>           /* for having FNDELAY */
#include <sys/socket.h>
#include <netinet/in.h>
#include <arpa/inet.h>
#include <netdb.h>
#include <ctype.h>
#include "rpc.h"
#include "log_functions.h"
#include "stuff_alloc.h"
#include "fsal.h"
#include "nfs23.h"
#include "nfs4.h"
#include "mount.h"
#include "nfs_core.h"
#include "cache_inode.h"
#include "cache_content.h"
#include "nfs_file_handle.h"
#include "nfs_exports.h"
#include "nfs_tools.h"
#include "nfs_proto_functions.h"
#include "nfs_dupreq.h"
#include "config_parsing.h"

/**
 *
 * nfs_read_worker_conf: read the configuration ite; for the worker theads.
 *
 * Reads the configuration ite; for the worker theads.
 *
 * @param in_config [IN] configuration file handle
 * @param pparam [OUT] read parameters
 *
 * @return 0 if ok, -1 if failed,1 is stanza is not there
 *
 */
int nfs_read_worker_conf(config_file_t in_config, nfs_worker_parameter_t * pparam)
{
  int var_max;
  int var_index;
  int err;
  char *key_name;
  char *key_value;
  config_item_t block;

  /* Is the config tree initialized ? */
  if(in_config == NULL || pparam == NULL)
    return CACHE_INODE_INVALID_ARGUMENT;

  /* Get the config BLOCK */
  if((block = config_FindItemByName(in_config, CONF_LABEL_NFS_WORKER)) == NULL)
    {
      LogDebug(COMPONENT_CONFIG,
               "Cannot read item \"%s\" from configuration file",
               CONF_LABEL_NFS_WORKER);
      return 1;
    }
  else if(config_ItemType(block) != CONFIG_ITEM_BLOCK)
    {
      /* Expected to be a block */
      LogCrit(COMPONENT_CONFIG,
              "Item \"%s\" is expected to be a block",
              CONF_LABEL_NFS_WORKER);
      return 1;
    }

  var_max = config_GetNbItems(block);

  for(var_index = 0; var_index < var_max; var_index++)
    {
      config_item_t item;

      item = config_GetItemByIndex(block, var_index);

      /* Get key's name */
      if((err = config_GetKeyValue(item, &key_name, &key_value)) != 0)
        {
          LogCrit(COMPONENT_CONFIG,
                  "Error reading key[%d] from section \"%s\" of configuration file.",
                  var_index, CONF_LABEL_NFS_WORKER);
          return CACHE_INODE_INVALID_ARGUMENT;
        }

      if(!strcasecmp(key_name, "Pending_Job_Prealloc"))
        {
          pparam->nb_pending_prealloc = atoi(key_value);
        }
      else if(!strcasecmp(key_name, "Nb_Before_GC"))
        {
          pparam->nb_before_gc = atoi(key_value);
        }
      else if(!strcasecmp(key_name, "Nb_DupReq_Prealloc"))
        {
          pparam->nb_dupreq_prealloc = atoi(key_value);
        }
      else if(!strcasecmp(key_name, "Nb_DupReq_Before_GC"))
        {
          pparam->nb_dupreq_before_gc = atoi(key_value);
        }
      else if(!strcasecmp(key_name, "Nb_Client_Id_Prealloc"))
        {
          pparam->nb_client_id_prealloc = atoi(key_value);
        }
      else if(!strcasecmp(key_name, "Nb_IP_Stats_Prealloc"))
        {
          pparam->nb_ip_stats_prealloc = atoi(key_value);
        }
      else if(!strcasecmp(key_name, "LRU_Pending_Job_Prealloc_PoolSize"))
        {
          pparam->lru_param.nb_entry_prealloc = atoi(key_value);
        }
      else if(!strcasecmp(key_name, "LRU_DupReq_Prealloc_PoolSize"))
        {
          pparam->lru_dupreq.nb_entry_prealloc = atoi(key_value);
        }
      else
        {
          LogCrit(COMPONENT_CONFIG,
                  "Unknown or unsettable key: %s (item %s)",
                  key_name, CONF_LABEL_NFS_WORKER);
          return -1;
        }

    }

  return 0;
}                               /* nfs_read_worker_conf */

/**
 *
 * nfs_read_core_conf: read the configuration ite; for the worker theads.
 *
 * Reads the configuration ite; for the worker theads.
 *
 * @param in_config [IN] configuration file handle
 * @param pparam [OUT] read parameters
 *
 * @return 0 if ok, -1 if failed, 1 is stanza is not there.
 *
 */
int nfs_read_core_conf(config_file_t in_config, nfs_core_parameter_t * pparam)
{
  int var_max;
  int var_index;
  int err;
  char *key_name;
  char *key_value;
  config_item_t block;

  /* Is the config tree initialized ? */
  if(in_config == NULL || pparam == NULL)
    return CACHE_INODE_INVALID_ARGUMENT;

  /* Get the config BLOCK */
  if((block = config_FindItemByName(in_config, CONF_LABEL_NFS_CORE)) == NULL)
    {
      LogDebug(COMPONENT_CONFIG,
               "Cannot read item \"%s\" from configuration file",
               CONF_LABEL_NFS_CORE);
      return 1;
    }
  else if(config_ItemType(block) != CONFIG_ITEM_BLOCK)
    {
      /* Expected to be a block */
      LogDebug(COMPONENT_CONFIG,
               "Item \"%s\" is expected to be a block",
               CONF_LABEL_NFS_CORE);
      return 1;
    }

  var_max = config_GetNbItems(block);

  for(var_index = 0; var_index < var_max; var_index++)
    {
      config_item_t item;

      item = config_GetItemByIndex(block, var_index);

      /* Get key's name */
      if((err = config_GetKeyValue(item, &key_name, &key_value)) != 0)
        {
          LogCrit(COMPONENT_CONFIG,
                  "Error reading key[%d] from section \"%s\" of configuration file.",
                  var_index, CONF_LABEL_NFS_CORE);
          return CACHE_INODE_INVALID_ARGUMENT;
        }

      if(!strcasecmp(key_name, "Nb_Worker"))
        {
          pparam->nb_worker = atoi(key_value);
        }
      else if(!strcasecmp(key_name, "Nb_Call_Before_Queue_Avg"))
        {
          pparam->nb_call_before_queue_avg = atoi(key_value);
        }
      else if(!strcasecmp(key_name, "Nb_MaxConcurrentGC"))
        {
          pparam->nb_max_concurrent_gc = atoi(key_value);
        }
      else if(!strcasecmp(key_name, "DupReq_Expiration"))
        {
          pparam->expiration_dupreq = atoi(key_value);
        }
      else if(!strcasecmp(key_name, "Drop_IO_Errors"))
        {
          pparam->drop_io_errors = StrToBoolean(key_value);
        }
      else if(!strcasecmp(key_name, "Drop_Inval_Errors"))
        {
          pparam->drop_inval_errors = StrToBoolean(key_value);
        }
      else if(!strcasecmp(key_name, "Drop_Delay_Errors"))
        {
          pparam->drop_delay_errors = StrToBoolean(key_value);
        }
      else if(!strcasecmp(key_name, "NFS_Port"))
        {
          pparam->port[P_NFS] = (unsigned short)atoi(key_value);
        }
      else if(!strcasecmp(key_name, "MNT_Port"))
        {
          pparam->port[P_MNT] = (unsigned short)atoi(key_value);
        }
      else if(!strcasecmp(key_name, "NLM_Port"))
        {
#ifdef _USE_NLM
          pparam->port[P_NLM] = (unsigned short)atoi(key_value);
#endif
        }
      else if(!strcasecmp(key_name, "Rquota_Port"))
        {
#ifdef _USE_QUOTA
          pparam->port[P_RQUOTA] = (unsigned short)atoi(key_value);
#endif
        }
      else if(!strcasecmp(key_name, "NFS_Program"))
        {
          pparam->program[P_NFS] = atoi(key_value);
        }
      else if(!strcasecmp(key_name, "MNT_Program"))
        {
          pparam->program[P_MNT] = atoi(key_value);
        }
      else if(!strcasecmp(key_name, "NLM_Program"))
        {
#ifdef _USE_NLM
          pparam->program[P_NLM] = atoi(key_value);
#endif
        }
      else if(!strcasecmp(key_name, "Rquota_Program"))
        {
#ifdef _USE_QUOTA
          pparam->program[P_RQUOTA] = atoi(key_value);
#endif
        }
      else if(!strcasecmp(key_name, "NFS_Protocols"))
        {

#     define MAX_NFSPROTO      10       /* large enough !!! */
#     define MAX_NFSPROTO_LEN  256      /* so is it !!! */

          char *nfsvers_list[MAX_NFSPROTO];
          int idx, count;

          /* reset nfs versions flags (clean defaults) */
          pparam->core_options &= ~(CORE_OPTION_ALL_VERS);

          /* allocate nfs vers strings */
          for(idx = 0; idx < MAX_NFSPROTO; idx++)
            nfsvers_list[idx] = (char *)Mem_Alloc(MAX_NFSPROTO_LEN);

          /*
           * Search for coma-separated list of nfsprotos
           */
          count = nfs_ParseConfLine(nfsvers_list, MAX_NFSPROTO,
                                    key_value, find_comma, find_endLine);

          if(count < 0)
            {
              LogCrit(COMPONENT_CONFIG,
                      "NFS_Protocols list too long (>%d)",
                      MAX_NFSPROTO);

              /* free sec strings */
              for(idx = 0; idx < MAX_NFSPROTO; idx++)
                Mem_Free((caddr_t) nfsvers_list[idx]);

              return -1;
            }

          /* add each Nfs protocol flag to the option field.  */

          for(idx = 0; idx < count; idx++)
            {
              if(!strcmp(nfsvers_list[idx], "4"))
                {
                  pparam->core_options |= CORE_OPTION_NFSV4;
                }
/* only NFSv4 is supported for the FSAL_PROXY */
#if ! defined( _USE_PROXY ) || defined ( _HANDLE_MAPPING )
              else if(!strcmp(nfsvers_list[idx], "2"))
                {
                  pparam->core_options |= CORE_OPTION_NFSV2;
                }
              else if(!strcmp(nfsvers_list[idx], "3"))
                {
                  pparam->core_options |= CORE_OPTION_NFSV3;
                }
#endif                          /* _USE_PROXY */
              else
                {
                  LogCrit(COMPONENT_CONFIG,
                          "Invalid NFS Protocol \"%s\". Values can be: 2, 3, 4.",
                          nfsvers_list[idx]);
                  return -1;
                }
            }

          /* free sec strings */
          for(idx = 0; idx < MAX_NFSPROTO; idx++)
            Mem_Free((caddr_t) nfsvers_list[idx]);

          /* check that at least one nfs protocol has been specified */
          if((pparam->core_options & (CORE_OPTION_ALL_VERS)) == 0)
            {
              LogCrit(COMPONENT_CONFIG, "Empty NFS_Protocols list");
              return -1;
            }
        }
      else if(!strcasecmp(key_name, "Bind_Addr"))
        {
          int rc;
          memset(&pparam->bind_addr.sin_addr, 0, sizeof(pparam->bind_addr.sin_addr));
          rc = inet_pton(AF_INET, key_value, &pparam->bind_addr.sin_addr);
          if(rc <= 0)
            {
              /* Revert to INADDR_ANY in case of any error */
              pparam->bind_addr.sin_addr.s_addr = INADDR_ANY;   /* All the interfaces on the machine are used */
            }
        }
      else if(!strcasecmp(key_name, "Core_Dump_Size"))
        {
          pparam->core_dump_size = atol(key_value);
        }
      else if(!strcasecmp(key_name, "Nb_Max_Fd"))
        {
          pparam->nb_max_fd = atoi(key_value);
        }
      else if(!strcasecmp(key_name, "Stats_File_Path"))
        {
          strncpy(pparam->stats_file_path, key_value, MAXPATHLEN);
        }
      else if(!strcasecmp(key_name, "Stats_Update_Delay"))
        {
          pparam->stats_update_delay = atoi(key_value);
        }
      else if(!strcasecmp(key_name, "Long_Processing_Threshold"))
        {
          pparam->long_processing_threshold = atoi(key_value);
        }
      else if(!strcasecmp( key_name, "TCP_Fridge_Expiration_Delay" ) )
        {
          pparam->tcp_fridge_expiration_delay = atoi(key_value);
        }
      else if(!strcasecmp(key_name, "Dump_Stats_Per_Client"))
        {
          pparam->dump_stats_per_client = StrToBoolean(key_value);
        }
      else if(!strcasecmp(key_name, "Stats_Per_Client_Directory"))
        {
          strncpy(pparam->stats_per_client_directory, key_value, MAXPATHLEN);
        }
      else if(!strcasecmp(key_name, "FSAL_Shared_Library"))
        {
          strncpy(pparam->fsal_shared_library, key_value, MAXPATHLEN);
        }
      else if(!strcasecmp( key_name, "MaxRPCSendBufferSize" ) )
        {
          pparam->max_send_buffer_size = atoi(key_value);
        }      
      else if(!strcasecmp( key_name, "MaxRPCRecvBufferSize" ) )
        {
          pparam->max_recv_buffer_size = atoi(key_value);
        }      
      else
        {
          LogCrit(COMPONENT_CONFIG,
                  "Unknown or unsettable key: %s (item %s)",
                  key_name, CONF_LABEL_NFS_CORE);
          return -1;
        }

    }

  return 0;
}                               /* nfs_read_core_conf */

/**
 *
 * nfs_read_dupreq_hash_conf: reads the configuration for the hash in Duplicate Request layer.
 *
 * Reads the configuration for the hash in Duplicate Request layer
 *
 * @param in_config [IN] configuration file handle
 * @param pparam [OUT] read parameters
 *
 * @return 0 if ok,  -1 if not, 1 is stanza is not there.
 *
 */
int nfs_read_dupreq_hash_conf(config_file_t in_config,
                              nfs_rpc_dupreq_parameter_t * pparam)
{
  int var_max;
  int var_index;
  int err;
  char *key_name;
  char *key_value;
  config_item_t block;

  /* Is the config tree initialized ? */
  if(in_config == NULL || pparam == NULL)
    return -1;

  /* Get the config BLOCK */
  if((block = config_FindItemByName(in_config, CONF_LABEL_NFS_DUPREQ)) == NULL)
    {
      LogDebug(COMPONENT_CONFIG,
               "Cannot read item \"%s\" from configuration file",
               CONF_LABEL_NFS_DUPREQ);
      return 1;
    }
  else if(config_ItemType(block) != CONFIG_ITEM_BLOCK)
    {
      /* Expected to be a block */
      LogDebug(COMPONENT_CONFIG,
               "Item \"%s\" is expected to be a block",
               CONF_LABEL_NFS_DUPREQ);
      return 1;
    }

  var_max = config_GetNbItems(block);

  for(var_index = 0; var_index < var_max; var_index++)
    {
      config_item_t item;

      item = config_GetItemByIndex(block, var_index);

      /* Get key's name */
      if((err = config_GetKeyValue(item, &key_name, &key_value)) != 0)
        {
          LogCrit(COMPONENT_CONFIG,
                  "Error reading key[%d] from section \"%s\" of configuration file.",
                  var_index, CONF_LABEL_NFS_DUPREQ);
          return -1;
        }

      if(!strcasecmp(key_name, "Index_Size"))
        {
          pparam->hash_param.index_size = atoi(key_value);
        }
      else if(!strcasecmp(key_name, "Alphabet_Length"))
        {
          pparam->hash_param.alphabet_length = atoi(key_value);
        }
      else if(!strcasecmp(key_name, "Prealloc_Node_Pool_Size"))
        {
          pparam->hash_param.nb_node_prealloc = atoi(key_value);
        }
      else
        {
          LogCrit(COMPONENT_CONFIG,
                  "Unknown or unsettable key: %s (item %s)",
                  key_name, CONF_LABEL_NFS_DUPREQ);
          return -1;
        }
    }

  return 0;
}                               /* nfs_read_dupreq_hash_conf */

/**
 *
 * nfs_read_ip_name_conf: reads the configuration for the IP/name.
 *
 * Reads the configuration for the IP/name.
 *
 * @param in_config [IN] configuration file handle
 * @param pparam [OUT] read parameters
 *
 * @return 0 if ok,  -1 if not, 1 is stanza is not there.
 *
 */
int nfs_read_ip_name_conf(config_file_t in_config, nfs_ip_name_parameter_t * pparam)
{
  int var_max;
  int var_index;
  int err;
  char *key_name;
  char *key_value;
  config_item_t block;

  /* Is the config tree initialized ? */
  if(in_config == NULL || pparam == NULL)
    return -1;

  /* Get the config BLOCK */
  if((block = config_FindItemByName(in_config, CONF_LABEL_NFS_IP_NAME)) == NULL)
    {
      LogDebug(COMPONENT_CONFIG,
               "Cannot read item \"%s\" from configuration file", CONF_LABEL_NFS_IP_NAME);
      return 1;
    }
  else if(config_ItemType(block) != CONFIG_ITEM_BLOCK)
    {
      /* Expected to be a block */
      LogDebug(COMPONENT_CONFIG,
               "Item \"%s\" is expected to be a block", CONF_LABEL_NFS_IP_NAME);
      return 1;
    }

  var_max = config_GetNbItems(block);

  for(var_index = 0; var_index < var_max; var_index++)
    {
      config_item_t item;

      item = config_GetItemByIndex(block, var_index);

      /* Get key's name */
      if((err = config_GetKeyValue(item, &key_name, &key_value)) != 0)
        {
          LogCrit(COMPONENT_CONFIG,
                  "Error reading key[%d] from section \"%s\" of configuration file.",
                  var_index, CONF_LABEL_NFS_IP_NAME);
          return -1;
        }

      if(!strcasecmp(key_name, "Index_Size"))
        {
          pparam->hash_param.index_size = atoi(key_value);
        }
      else if(!strcasecmp(key_name, "Alphabet_Length"))
        {
          pparam->hash_param.alphabet_length = atoi(key_value);
        }
      else if(!strcasecmp(key_name, "Prealloc_Node_Pool_Size"))
        {
          pparam->hash_param.nb_node_prealloc = atoi(key_value);
        }
      else if(!strcasecmp(key_name, "Expiration_Time"))
        {
          pparam->expiration_time = atoi(key_value);
        }
      else if(!strcasecmp(key_name, "Map"))
        {
          strncpy(pparam->mapfile, key_value, MAXPATHLEN);
        }
      else
        {
          LogCrit(COMPONENT_CONFIG,
                  "Unknown or unsettable key: %s (item %s)",
                  key_name, CONF_LABEL_NFS_IP_NAME);
          return -1;
        }
    }

  return 0;
}                               /* nfs_read_ip_name_conf */

/**
 *
 * nfs_read_ip_name_conf: reads the configuration for the Client/ID Cache
 *
 * Reads the configuration for the Client/ID Cache
 *
 * @param in_config [IN] configuration file handle
 * @param pparam [OUT] read parameters
 *
 * @return 0 if ok,  -1 if not, 1 is stanza is not there.
 *
 */
int nfs_read_client_id_conf(config_file_t in_config, nfs_client_id_parameter_t * pparam)
{
  int var_max;
  int var_index;
  int err;
  char *key_name;
  char *key_value;
  config_item_t block;

  /* Is the config tree initialized ? */
  if(in_config == NULL || pparam == NULL)
    return -1;

  /* Get the config BLOCK */
  if((block = config_FindItemByName(in_config, CONF_LABEL_CLIENT_ID)) == NULL)
    {
      LogDebug(COMPONENT_CONFIG,
               "Cannot read item \"%s\" from configuration file", CONF_LABEL_CLIENT_ID);
      return 1;
    }

  var_max = config_GetNbItems(block);

  for(var_index = 0; var_index < var_max; var_index++)
    {
      config_item_t item;

      item = config_GetItemByIndex(block, var_index);

      /* Get key's name */
      if((err = config_GetKeyValue(item, &key_name, &key_value)) != 0)
        {
          LogCrit(COMPONENT_CONFIG,
                  "Error reading key[%d] from section \"%s\" of configuration file.",
                  var_index, CONF_LABEL_CLIENT_ID);
          return -1;
        }

      if(!strcasecmp(key_name, "Index_Size"))
        {
          pparam->hash_param.index_size = atoi(key_value);
        }
      else if(!strcasecmp(key_name, "Alphabet_Length"))
        {
          pparam->hash_param.alphabet_length = atoi(key_value);
        }
      else if(!strcasecmp(key_name, "Prealloc_Node_Pool_Size"))
        {
          pparam->hash_param.nb_node_prealloc = atoi(key_value);
        }
      else
        {
          LogCrit(COMPONENT_CONFIG,
                  "Unknown or unsettable key: %s (item %s)",
                  key_name, CONF_LABEL_CLIENT_ID);
          return -1;
        }
    }

  return 0;
}                               /* nfs_client_id_conf */

/**
 *
 * nfs_read_ip_name_conf: reads the configuration for the Client/ID Cache
 *
 * Reads the configuration for the Client/ID Cache
 *
 * @param in_config [IN] configuration file handle
 * @param pparam [OUT] read parameters
 *
 * @return 0 if ok,  -1 if not, 1 is stanza is not there.
 *
 */
int nfs_read_state_id_conf(config_file_t in_config, nfs_state_id_parameter_t * pparam)
{
  int var_max;
  int var_index;
  int err;
  char *key_name;
  char *key_value;
  config_item_t block;

  /* Is the config tree initialized ? */
  if(in_config == NULL || pparam == NULL)
    return -1;

  /* Get the config BLOCK */
  if((block = config_FindItemByName(in_config, CONF_LABEL_STATE_ID)) == NULL)
    {
      LogDebug(COMPONENT_CONFIG,
               "Cannot read item \"%s\" from configuration file", CONF_LABEL_STATE_ID);
      return 1;
    }

  var_max = config_GetNbItems(block);

  for(var_index = 0; var_index < var_max; var_index++)
    {
      config_item_t item;

      item = config_GetItemByIndex(block, var_index);

      /* Get key's name */
      if((err = config_GetKeyValue(item, &key_name, &key_value)) != 0)
        {
          LogCrit(COMPONENT_CONFIG,
                  "Error reading key[%d] from section \"%s\" of configuration file.",
                  var_index, CONF_LABEL_STATE_ID);
          return -1;
        }

      if(!strcasecmp(key_name, "Index_Size"))
        {
          pparam->hash_param.index_size = atoi(key_value);
        }
      else if(!strcasecmp(key_name, "Alphabet_Length"))
        {
          pparam->hash_param.alphabet_length = atoi(key_value);
        }
      else if(!strcasecmp(key_name, "Prealloc_Node_Pool_Size"))
        {
          pparam->hash_param.nb_node_prealloc = atoi(key_value);
        }
      else
        {
          LogCrit(COMPONENT_CONFIG,
                  "Unknown or unsettable key: %s (item %s)",
                  key_name, CONF_LABEL_STATE_ID);
          return -1;
        }
    }

  return 0;
}                               /* nfs_state_id_conf */

#ifdef _USE_NFS4_1
int nfs_read_session_id_conf(config_file_t in_config, nfs_session_id_parameter_t * pparam)
{
  int var_max;
  int var_index;
  int err;
  char *key_name;
  char *key_value;
  config_item_t block;

  /* Is the config tree initialized ? */
  if(in_config == NULL || pparam == NULL)
    return -1;

  /* Get the config BLOCK */
  if((block = config_FindItemByName(in_config, CONF_LABEL_SESSION_ID)) == NULL)
    {
      LogDebug(COMPONENT_CONFIG,
               "Cannot read item \"%s\" from configuration file", CONF_LABEL_STATE_ID);
      return 1;
    }

  var_max = config_GetNbItems(block);

  for(var_index = 0; var_index < var_max; var_index++)
    {
      config_item_t item;

      item = config_GetItemByIndex(block, var_index);

      /* Get key's name */
      if((err = config_GetKeyValue(item, &key_name, &key_value)) != 0)
        {
          LogCrit(COMPONENT_CONFIG,
                  "Error reading key[%d] from section \"%s\" of configuration file.",
                  var_index, CONF_LABEL_SESSION_ID);
          return -1;
        }

      if(!strcasecmp(key_name, "Index_Size"))
        {
          pparam->hash_param.index_size = atoi(key_value);
        }
      else if(!strcasecmp(key_name, "Alphabet_Length"))
        {
          pparam->hash_param.alphabet_length = atoi(key_value);
        }
      else if(!strcasecmp(key_name, "Prealloc_Node_Pool_Size"))
        {
          pparam->hash_param.nb_node_prealloc = atoi(key_value);
        }
      else
        {
          LogCrit(COMPONENT_CONFIG,
                  "Unknown or unsettable key: %s (item %s)",
                  key_name, CONF_LABEL_SESSION_ID);
          return -1;
        }
    }

  return 0;
}                               /* nfs_session_id_conf */

#endif

/**
 *
 * nfs_read_uidmap_conf: reads the configuration for the UID_MAPPER Cache
 *
 * Reads the configuration for the UID_MAPPER Cache
 *
 * @param in_config [IN] configuration file handle
 * @param pparam [OUT] read parameters
 *
 * @return 0 if ok,  -1 if not, 1 is stanza is not there.
 *
 */
int nfs_read_uidmap_conf(config_file_t in_config, nfs_idmap_cache_parameter_t * pparam)
{
  int var_max;
  int var_index;
  int err;
  char *key_name;
  char *key_value;
  config_item_t block;

  /* Is the config tree initialized ? */
  if(in_config == NULL || pparam == NULL)
    return -1;

  /* Get the config BLOCK */
  if((block = config_FindItemByName(in_config, CONF_LABEL_UID_MAPPER)) == NULL)
    {
      LogDebug(COMPONENT_CONFIG,
               "Cannot read item \"%s\" from configuration file",
               CONF_LABEL_CLIENT_ID);
      return 1;
    }
  else if(config_ItemType(block) != CONFIG_ITEM_BLOCK)
    {
      /* Expected to be a block */
      LogDebug(COMPONENT_CONFIG,
               "Item \"%s\" is expected to be a block",
               CONF_LABEL_CLIENT_ID);
      return 1;
    }

  var_max = config_GetNbItems(block);

  for(var_index = 0; var_index < var_max; var_index++)
    {
      config_item_t item;

      item = config_GetItemByIndex(block, var_index);

      /* Get key's name */
      if((err = config_GetKeyValue(item, &key_name, &key_value)) != 0)
        {
          LogCrit(COMPONENT_CONFIG,
                  "Error reading key[%d] from section \"%s\" of configuration file.",
                  var_index, CONF_LABEL_UID_MAPPER);
          return -1;
        }

      if(!strcasecmp(key_name, "Index_Size"))
        {
          pparam->hash_param.index_size = atoi(key_value);
        }
      else if(!strcasecmp(key_name, "Alphabet_Length"))
        {
          pparam->hash_param.alphabet_length = atoi(key_value);
        }
      else if(!strcasecmp(key_name, "Prealloc_Node_Pool_Size"))
        {
          pparam->hash_param.nb_node_prealloc = atoi(key_value);
        }
      else if(!strcasecmp(key_name, "Map"))
        {
          strncpy(pparam->mapfile, key_value, MAXPATHLEN);
        }
      else
        {
          LogCrit(COMPONENT_CONFIG,
                  "Unknown or unsettable key: %s (item %s)",
                  key_name, CONF_LABEL_UID_MAPPER);
          return -1;
        }
    }

  return 0;
}                               /* nfs_read_uidmap_conf */

/**
 *
 * nfs_read_gidmap_conf: reads the configuration for the GID_MAPPER Cache
 *
 * Reads the configuration for the GID_MAPPER Cache
 *
 * @param in_config [IN] configuration file handle
 * @param pparam [OUT] read parameters
 *
 * @return 0 if ok,  -1 if not, 1 is stanza is not there.
 *
 */
int nfs_read_gidmap_conf(config_file_t in_config, nfs_idmap_cache_parameter_t * pparam)
{
  int var_max;
  int var_index;
  int err;
  char *key_name;
  char *key_value;
  config_item_t block;

  /* Is the config tree initialized ? */
  if(in_config == NULL || pparam == NULL)
    return -1;

  /* Get the config BLOCK */
  if((block = config_FindItemByName(in_config, CONF_LABEL_GID_MAPPER)) == NULL)
    {
      LogDebug(COMPONENT_CONFIG,
               "Cannot read item \"%s\" from configuration file",
               CONF_LABEL_CLIENT_ID);
      return 1;
    }
  else if(config_ItemType(block) != CONFIG_ITEM_BLOCK)
    {
      /* Expected to be a block */
      LogDebug(COMPONENT_CONFIG,
               "Item \"%s\" is expected to be a block",
               CONF_LABEL_CLIENT_ID);
      return 1;
    }

  var_max = config_GetNbItems(block);

  for(var_index = 0; var_index < var_max; var_index++)
    {
      config_item_t item;

      item = config_GetItemByIndex(block, var_index);

      /* Get key's name */
      if((err = config_GetKeyValue(item, &key_name, &key_value)) != 0)
        {
          LogCrit(COMPONENT_CONFIG,
                  "Error reading key[%d] from section \"%s\" of configuration file.",
                  var_index, CONF_LABEL_GID_MAPPER);
          return -1;
        }

      if(!strcasecmp(key_name, "Index_Size"))
        {
          pparam->hash_param.index_size = atoi(key_value);
        }
      else if(!strcasecmp(key_name, "Alphabet_Length"))
        {
          pparam->hash_param.alphabet_length = atoi(key_value);
        }
      else if(!strcasecmp(key_name, "Prealloc_Node_Pool_Size"))
        {
          pparam->hash_param.nb_node_prealloc = atoi(key_value);
        }
      else if(!strcasecmp(key_name, "Map"))
        {
          strncpy(pparam->mapfile, key_value, MAXPATHLEN);
        }
      else
        {
          LogCrit(COMPONENT_CONFIG,
                  "Unknown or unsettable key: %s (item %s)",
                  key_name, CONF_LABEL_GID_MAPPER);
          return -1;
        }
    }

  return 0;
}                               /* nfs_read_gidmap_conf */

#ifdef _HAVE_GSSAPI
/**
 *
 * nfs_read_krb5_conf: read the configuration for krb5 stuff
 *
 * Read the configuration for krb5 stuff.
 *
 * @param in_config [IN] configuration file handle
 * @param pparam [OUT] read parameters
 *
 * @return 0 if ok, -1 if failed,1 is stanza is not there
 *
 */
int nfs_read_krb5_conf(config_file_t in_config, nfs_krb5_parameter_t * pparam)
{
  int var_max;
  int var_index;
  int err;
  char *key_name;
  char *key_value;
  config_item_t block;

  /* Is the config tree initialized ? */
  if(in_config == NULL || pparam == NULL)
    return -1;

  /* Get the config BLOCK */
  if((block = config_FindItemByName(in_config, CONF_LABEL_NFS_KRB5)) == NULL)
    {
      LogDebug(COMPONENT_CONFIG,
               "Cannot read item \"%s\" from configuration file",
               CONF_LABEL_NFS_KRB5);
      return 1;
    }
  else if(config_ItemType(block) != CONFIG_ITEM_BLOCK)
    {
      /* Expected to be a block */
      LogDebug(COMPONENT_CONFIG,
               "Item \"%s\" is expected to be a block",
               CONF_LABEL_NFS_KRB5);
      return 1;
    }

  var_max = config_GetNbItems(block);

  for(var_index = 0; var_index < var_max; var_index++)
    {
      config_item_t item;

      item = config_GetItemByIndex(block, var_index);

      /* Get key's name */
      if((err = config_GetKeyValue(item, &key_name, &key_value)) != 0)
        {
          LogCrit(COMPONENT_CONFIG,
                  "Error reading key[%d] from section \"%s\" of configuration file.",
                  var_index, CONF_LABEL_NFS_KRB5);
          return -1;
        }

      if(!strcasecmp(key_name, "PrincipalName"))
        {
          strncpy(pparam->principal, key_value, sizeof(pparam->principal));
        }
      else if(!strcasecmp(key_name, "KeytabPath"))
        {
          strncpy(pparam->keytab, key_value, sizeof(pparam->keytab));
        }
      else if(!strcasecmp(key_name, "Active_krb5"))
        {
          pparam->active_krb5 = StrToBoolean(key_value);
        }
      else
        {
          LogCrit(COMPONENT_CONFIG,
                  "Unknown or unsettable key: %s (item %s)",
                  key_name, CONF_LABEL_NFS_KRB5);
          return -1;
        }
    }

  return 0;
}                               /* nfs_read_krb5_conf */
#endif

/**
 *
 * nfs_read_version4_conf: read the configuration for NFSv4 stuff
 *
 * Read the configuration for NFSv4 stuff.
 *
 * @param in_config [IN] configuration file handle
 * @param pparam [OUT] read parameters
 *
 * @return 0 if ok, -1 if failed,1 is stanza is not there
 *
 */
int nfs_read_version4_conf(config_file_t in_config, nfs_version4_parameter_t * pparam)
{
  int var_max;
  int var_index;
  int err;
  char *key_name;
  char *key_value;
  config_item_t block;

  /* Is the config tree initialized ? */
  if(in_config == NULL || pparam == NULL)
    return -1;

  /* Get the config BLOCK */
  if((block = config_FindItemByName(in_config, CONF_LABEL_NFS_VERSION4)) == NULL)
    {
      LogDebug(COMPONENT_CONFIG,
               "Cannot read item \"%s\" from configuration file",
               CONF_LABEL_NFS_VERSION4);
      return 1;
    }
  else if(config_ItemType(block) != CONFIG_ITEM_BLOCK)
    {
      /* Expected to be a block */
      LogDebug(COMPONENT_CONFIG,
               "Item \"%s\" is expected to be a block",
               CONF_LABEL_NFS_VERSION4);
      return 1;
    }

  var_max = config_GetNbItems(block);

  for(var_index = 0; var_index < var_max; var_index++)
    {
      config_item_t item;

      item = config_GetItemByIndex(block, var_index);

      /* Get key's name */
      if((err = config_GetKeyValue(item, &key_name, &key_value)) != 0)
        {
          LogCrit(COMPONENT_CONFIG,
                  "Error reading key[%d] from section \"%s\" of configuration file.",
                  var_index, CONF_LABEL_NFS_VERSION4);
          return -1;
        }

      if(!strcasecmp(key_name, "Lease_Lifetime"))
        {
          pparam->lease_lifetime = atoi(key_value);
        }
      else if(!strcasecmp(key_name, "DomainName"))
        {
          strncpy(pparam->domainname, key_value, MAXNAMLEN);
        }
      else if(!strcasecmp(key_name, "IdmapConf"))
        {
          strncpy(pparam->idmapconf, key_value, MAXPATHLEN);
        }
      else if(!strcasecmp(key_name, "FH_Expire"))
        {
          pparam->fh_expire = StrToBoolean(key_value);
        }
      else if(!strcasecmp(key_name, "Returns_ERR_FH_EXPIRED"))
        {
          pparam->returns_err_fh_expired = StrToBoolean(key_value);
        }
      else if(!strcasecmp(key_name, "Use_OPEN_CONFIRM"))
        {
          pparam->use_open_confirm = StrToBoolean(key_value);
        }
      else if(!strcasecmp(key_name, "Return_Bad_Stateid"))
        {
          pparam->return_bad_stateid = StrToBoolean(key_value);
        }
      else
        {
          LogCrit(COMPONENT_CONFIG,
                  "Unknown or unsettable key: %s (item %s)",
                  key_name, CONF_LABEL_NFS_VERSION4);
          return -1;
        }
    }

  return 0;
}                               /* nfs_read_version4_conf */

/**
 *
 * Print_param_in_log : prints the nfs worker parameter structure into the logfile
 *
 * prints the nfs worker parameter structure into the logfile
 *
 * @param pparam Pointer to the nfs worker parameter
 *
 * @return none (void function)
 *
 */
void Print_param_worker_in_log(nfs_worker_parameter_t * pparam)
{
  LogInfo(COMPONENT_INIT,
          "NFS PARAM : worker_param.lru_param.nb_entry_prealloc = %d",
          pparam->lru_param.nb_entry_prealloc);
  LogInfo(COMPONENT_INIT,
          "NFS PARAM : worker_param.nb_pending_prealloc = %d",
          pparam->nb_pending_prealloc);
  LogInfo(COMPONENT_INIT,
          "NFS PARAM : worker_param.nb_before_gc = %d",
          pparam->nb_before_gc);
}                               /* Print_param_worker_in_log */

/**
 *
 * Print_param_in_log : prints the nfs parameter structure into the logfile
 *
 * prints the nfs parameter structure into the logfile
 *
 * @param pparam Pointer to the nfs parameter
 *
 * @return none (void function)
 *
 */
void Print_param_in_log()
{
  LogInfo(COMPONENT_INIT,
          "NFS PARAM : core_param.nb_worker = %d",
          nfs_param.core_param.nb_worker);
  Print_param_worker_in_log(&nfs_param.worker_param);
}                               /* Print_param_in_log */

int nfs_get_fsalpathlib_conf(char *configPath, path_str_t * PathLib, unsigned int *plen)
{
  int var_max;
  int var_index;
  int err;
  char *key_name;
  char *key_value;
  config_item_t block;
  unsigned int found = FALSE;
  config_file_t config_struct;
<<<<<<< HEAD
=======
 
>>>>>>> 245773ce
  unsigned int index=0 ;

  /* Is the config tree initialized ? */
  if(configPath == NULL || PathLib == NULL)
    LogFatal(COMPONENT_CONFIG,
             "nfs_get_fsalpathlib_conf configPath=%p PathLib=%p",
             configPath, PathLib);

  config_struct = config_ParseFile(configPath);

  if(!config_struct)
    LogFatal(COMPONENT_CONFIG,
             "Error while parsing %s: %s",
             configPath, config_GetErrorMsg());

  /* Get the config BLOCK */
  if((block = config_FindItemByName(config_struct, CONF_LABEL_NFS_CORE)) == NULL)
    {
      LogFatal(COMPONENT_CONFIG,
               "Cannot read item \"%s\" from configuration file",
               CONF_LABEL_NFS_CORE);
    }
  else if(config_ItemType(block) != CONFIG_ITEM_BLOCK)
    {
      /* Expected to be a block */
      LogFatal(COMPONENT_CONFIG,
               "Item \"%s\" is expected to be a block",
               CONF_LABEL_NFS_CORE);
    }

  var_max = config_GetNbItems(block);

  for(var_index = 0; var_index < var_max; var_index++)
    {
      config_item_t item;

      item = config_GetItemByIndex(block, var_index);

      /* Get key's name */
      if((err = config_GetKeyValue(item, &key_name, &key_value)) != 0)
        {
          LogFatal(COMPONENT_CONFIG,
                   "Error reading key[%d] from section \"%s\" of configuration file.",
                   var_index, CONF_LABEL_NFS_CORE);
        }

      if(!strcasecmp(key_name, "FSAL_Shared_Library"))
        {
          strncpy(PathLib[index], key_value, MAXPATHLEN);
          index += 1 ;

          found = TRUE;

          /* Do not exceed array size */
          if( index == *plen ) 
	     break ;
        }

    }

  if(!found)
   {
    LogFatal(COMPONENT_CONFIG,
             "FSAL_Shared_Library not found");
    return 1;
   }

  *plen = index ;
  return 0;
}                               /* nfs_get_fsalpathlib_conf */<|MERGE_RESOLUTION|>--- conflicted
+++ resolved
@@ -1272,11 +1272,7 @@
   config_item_t block;
   unsigned int found = FALSE;
   config_file_t config_struct;
-<<<<<<< HEAD
-=======
- 
->>>>>>> 245773ce
-  unsigned int index=0 ;
+  unsigned int index = 0 ;
 
   /* Is the config tree initialized ? */
   if(configPath == NULL || PathLib == NULL)
