--- conflicted
+++ resolved
@@ -140,18 +140,11 @@
 		/* Need a reference to the confirmed record for below */
 		inc_client_id_ref(conf);
 
-<<<<<<< HEAD
-		if (!nfs_compare_clientcred
-		    (&conf->cid_credential, &data->credential)
-		    || !cmp_sockaddr(&conf->cid_client_addr, &client_addr,
-				     true)) {
-=======
 		if (!nfs_compare_clientcred(&conf->cid_credential,
 					    &data->credential)
 		    || !cmp_sockaddr(&conf->cid_client_addr,
 				     &client_addr,
 				     IGNORE_PORT)) {
->>>>>>> 62dd9522
 			/* CASE 1:
 			 *
 			 * Confirmed record exists and not the same principal
