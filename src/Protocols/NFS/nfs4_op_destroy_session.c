/*
 * vim:expandtab:shiftwidth=8:tabstop=8:
 *
 * Copyright CEA/DAM/DIF  (2008)
 * contributeur : Philippe DENIEL   philippe.deniel@cea.fr
 *                Thomas LEIBOVICI  thomas.leibovici@cea.fr
 *
 *
 * This program is free software; you can redistribute it and/or
 * modify it under the terms of the GNU Lesser General Public License
 * as published by the Free Software Foundation; either version 3 of
 * the License, or (at your option) any later version.
 *
 * This program is distributed in the hope that it will be useful, but
 * WITHOUT ANY WARRANTY; without even the implied warranty of
 * MERCHANTABILITY or FITNESS FOR A PARTICULAR PURPOSE.  See the GNU
 * Lesser General Public License for more details.
 *
 * You should have received a copy of the GNU Lesser General Public
 * License along with this library; if not, write to the Free Software
 * Foundation, Inc., 51 Franklin Street, Fifth Floor, Boston, MA
 * 02110-1301 USA
 *
 * ---------------------------------------
 */

/**
 * @file    nfs4_op_destroy_session.c
 * @brief   Routines used for managing the NFS4_OP_DESTROY_SESSION operation.
 *
 * Routines used for managing the NFS4_OP_DESTROY_SESSION operation.
 *
 *
 */
#include "config.h"
#include "sal_functions.h"

/**
 *
 * @brief The NFS4_OP_DESTROY_SESSION operation
 *
 * This function implements the NFS4_OP_DESTROY_SESSION operation.
 *
 * @param[in]     op   nfs4_op arguments
 * @param[in,out] data Compound request's data
 * @param[out]    resp nfs4_op results
 *
 * @return values as per RFC5661 p. 364
 *
 * @see nfs4_Compound
 *
 */

int nfs4_op_destroy_session(struct nfs_argop4 *op, compound_data_t *data,
			    struct nfs_resop4 *resp)
{

	DESTROY_SESSION4args * const arg_DESTROY_SESSION4 =
	    &op->nfs_argop4_u.opdestroy_session;
	DESTROY_SESSION4res * const res_DESTROY_SESSION4 =
	    &resp->nfs_resop4_u.opdestroy_session;

	sockaddr_t nw_addr;
	sockaddr_t client_addr;
	nfs41_session_t *session;

	resp->resop = NFS4_OP_DESTROY_SESSION;
	res_DESTROY_SESSION4->dsr_status = NFS4_OK;

	if (data->minorversion == 0) {
		res_DESTROY_SESSION4->dsr_status = NFS4ERR_INVAL;
		return res_DESTROY_SESSION4->dsr_status = NFS4ERR_INVAL;
	}

	if (!nfs41_Session_Get_Pointer(arg_DESTROY_SESSION4->dsa_sessionid,
				       &session)) {
		res_DESTROY_SESSION4->dsr_status = NFS4ERR_BADSESSION;
		return res_DESTROY_SESSION4->dsr_status;
	}

	/* DESTROY_SESSION MUST be invoked on a connection that is associated
	 * with the session being destroyed
	 */

	/* Copy the address coming over the wire. */
	copy_xprt_addr(&nw_addr, data->req->rq_xprt);

	/* Copy the address recorded in the session. */
	copy_xprt_addr(&client_addr, session->xprt);

<<<<<<< HEAD
	// Compare these fields.
	if (!cmp_sockaddr(&nw_addr, &client_addr, false)) {
=======
	/* Compare these fields. */
	if (!cmp_sockaddr(&nw_addr, &client_addr, CHECK_PORT)) {
>>>>>>> 62dd9522
		res_DESTROY_SESSION4->dsr_status =
		    NFS4ERR_CONN_NOT_BOUND_TO_SESSION;
		return res_DESTROY_SESSION4->dsr_status;
	}

	if (!nfs41_Session_Del(arg_DESTROY_SESSION4->dsa_sessionid))
		res_DESTROY_SESSION4->dsr_status = NFS4ERR_BADSESSION;
	else
		res_DESTROY_SESSION4->dsr_status = NFS4_OK;

	/* Release ref taken in get_pointer */

	dec_session_ref(session);

	return res_DESTROY_SESSION4->dsr_status;
}				/* nfs41_op_destroy_session */

/**
 * @brief Free memory allocated for result of nfs41_op_destroy_session
 *
 * This function frees memory allocated for result of
 * nfs41_op_destroy_session
 *
 * @param[in,out] resp  nfs4_op results
 *
 */
void nfs4_op_destroy_session_Free(nfs_resop4 *resp)
{
	return;
}				/* nfs41_op_destroy_session_Free */<|MERGE_RESOLUTION|>--- conflicted
+++ resolved
@@ -88,13 +88,8 @@
 	/* Copy the address recorded in the session. */
 	copy_xprt_addr(&client_addr, session->xprt);
 
-<<<<<<< HEAD
-	// Compare these fields.
-	if (!cmp_sockaddr(&nw_addr, &client_addr, false)) {
-=======
 	/* Compare these fields. */
 	if (!cmp_sockaddr(&nw_addr, &client_addr, CHECK_PORT)) {
->>>>>>> 62dd9522
 		res_DESTROY_SESSION4->dsr_status =
 		    NFS4ERR_CONN_NOT_BOUND_TO_SESSION;
 		return res_DESTROY_SESSION4->dsr_status;
