--- conflicted
+++ resolved
@@ -62,11 +62,7 @@
 
 #define P_FAMILY AF_INET6
 
-<<<<<<< HEAD
-void DispatchWork9P(request_data_t *preq)
-=======
 void DispatchWork9P(request_data_t *req)
->>>>>>> 4f5828b3
 {
 	switch (req->rtype) {
 	case _9P_REQUEST:
@@ -289,19 +285,11 @@
 				req->r_u._9p._9pmsg = _9pmsg;
 				req->r_u._9p.pconn = &_9p_conn;
 
-<<<<<<< HEAD
 				/* Add this request to the request list,
 				 * should it be flushed later. */
 				tag = *(u16 *) (_9pmsg + _9P_HDR_SIZE +
 						_9P_TYPE_SIZE);
-				_9p_AddFlushHook(&preq->r_u._9p, tag,
-=======
-				/* Add this request to the request list, should it be flushed later. */
-				tag =
-				    *(u16 *) (_9pmsg + _9P_HDR_SIZE +
-					      _9P_TYPE_SIZE);
 				_9p_AddFlushHook(&req->r_u._9p, tag,
->>>>>>> 4f5828b3
 						 sequence++);
 				LogFullDebug(COMPONENT_9P,
 					     "Request tag is %d\n", tag);
