--- conflicted
+++ resolved
@@ -2058,20 +2058,6 @@
                "Memory manager successfully initialized");
 #endif
 
-<<<<<<< HEAD
-  LogDebug(COMPONENT_DISPATCH, "my pthread id is %p",
-           (caddr_t) pthread_self());
-
-  /* Initialisation of credential for current thread */
-  LogFullDebug(COMPONENT_DISPATCH,
-               "Initialization of thread's credential");
-
-#ifdef _USE_SHARED_FSAL
-  FSAL_InitKey( ) ;
-#endif
-
-=======
->>>>>>> f0fbc3fe
   LogDebug(COMPONENT_DISPATCH, "NFS WORKER #%lu: my pthread id is %p",
            worker_index, (caddr_t) pthread_self());
 
